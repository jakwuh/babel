--- conflicted
+++ resolved
@@ -9,14 +9,8 @@
   "main": "lib/index.js",
   "dependencies": {
     "babel-code-frame": "^6.22.0",
-<<<<<<< HEAD
-    "babel-messages": "^6.22.0",
-    "babel-types": "^6.22.0",
-=======
     "babel-messages": "^6.23.0",
-    "babel-runtime": "^6.22.0",
     "babel-types": "^6.23.0",
->>>>>>> 11cf0e0b
     "babylon": "^6.15.0",
     "debug": "^2.2.0",
     "globals": "^9.0.0",
