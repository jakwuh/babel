--- conflicted
+++ resolved
@@ -2,13 +2,10 @@
 
 Gaps between patch versions are faulty/broken releases.
 
-<<<<<<< HEAD
-=======
 ## 1.15.0
 
  * Don't alias `GeneratorFunction` and check the name which causes minifiers to remove the name and throw an error later on when we check if it's set.
 
->>>>>>> 9ca05b19
 ## 1.14.18
 
  * Fix files only containg comments not being output.
